--- conflicted
+++ resolved
@@ -10,12 +10,8 @@
 import com.sun.jna.platform.win32.WinNT;
 import com.sun.jna.ptr.IntByReference;
 import jtermios.windows.WinAPI;
-
-<<<<<<< HEAD
-=======
 import java.io.File;
 import java.io.IOException;
->>>>>>> 5df7f4c0
 import java.nio.Buffer;
 
 /**
@@ -120,25 +116,7 @@
 
   private static String getLibraryPath() {
     try {
-<<<<<<< HEAD
       return PtyUtil.resolveNativeLibrary().getAbsolutePath();
-=======
-      String folder = PtyUtil.getJarFolder();
-      File path = new File(folder, "win");
-
-      if (Platform.is64Bit()) {
-        path = new File(path, "x86_64");
-      }
-      else {
-        path = new File(path, "x86");
-      }
-
-      File lib = new File(path, "libwinpty.dll");
-      if (!lib.exists()) {
-        throw new IllegalStateException("Couldn't find lib " + lib.getAbsolutePath());
-      }
-      return lib.getAbsolutePath();
->>>>>>> 5df7f4c0
     }
     catch (Exception e) {
       throw new IllegalStateException("Couldn't detect jar containing folder", e);
